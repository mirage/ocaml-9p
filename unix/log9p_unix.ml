(*
 * Copyright (C) 2015 David Scott <dave.scott@unikernel.com>
 *
 * Permission to use, copy, modify, and distribute this software for any
 * purpose with or without fee is hereby granted, provided that the above
 * copyright notice and this permission notice appear in all copies.
 *
 * THE SOFTWARE IS PROVIDED "AS IS" AND THE AUTHOR DISCLAIMS ALL WARRANTIES
 * WITH REGARD TO THIS SOFTWARE INCLUDING ALL IMPLIED WARRANTIES OF
 * MERCHANTABILITY AND FITNESS. IN NO EVENT SHALL THE AUTHOR BE LIABLE FOR
 * ANY SPECIAL, DIRECT, INDIRECT, OR CONSEQUENTIAL DAMAGES OR ANY DAMAGES
 * WHATSOEVER RESULTING FROM LOSS OF USE, DATA OR PROFITS, WHETHER IN AN
 * ACTION OF CONTRACT, NEGLIGENCE OR OTHER TORTIOUS ACTION, ARISING OUT OF
 * OR IN CONNECTION WITH THE USE OR PERFORMANCE OF THIS SOFTWARE.
 *
 *)

module Stdout = struct
  let print_debug = ref false
  let debug fmt =
<<<<<<< HEAD
    Fmt.kstrf (fun s -> if !print_debug then print_endline s) fmt
  let info  fmt = Fmt.kstrf (fun s -> print_endline s) fmt
  let error fmt = Fmt.kstrf (fun s -> print_endline s) fmt
=======
    Printf.ksprintf (fun s -> if !print_debug then print_endline s) fmt
  let info  fmt = Printf.ksprintf (fun s -> print_endline s) fmt
  let error fmt = Printf.ksprintf (fun s -> print_endline s) fmt
end

module StdoutPrefix(Config : sig val prefix : string end) = struct
  let print_debug = ref false

  let print = Printf.printf "%s %s\n%!" Config.prefix

  let debug fmt =
    Printf.ksprintf (fun s -> if !print_debug then print s) fmt
  let info  fmt = Printf.ksprintf (fun s -> print s) fmt
  let error fmt = Printf.ksprintf (fun s -> print s) fmt
>>>>>>> ff939cca
end<|MERGE_RESOLUTION|>--- conflicted
+++ resolved
@@ -18,14 +18,9 @@
 module Stdout = struct
   let print_debug = ref false
   let debug fmt =
-<<<<<<< HEAD
     Fmt.kstrf (fun s -> if !print_debug then print_endline s) fmt
   let info  fmt = Fmt.kstrf (fun s -> print_endline s) fmt
   let error fmt = Fmt.kstrf (fun s -> print_endline s) fmt
-=======
-    Printf.ksprintf (fun s -> if !print_debug then print_endline s) fmt
-  let info  fmt = Printf.ksprintf (fun s -> print_endline s) fmt
-  let error fmt = Printf.ksprintf (fun s -> print_endline s) fmt
 end
 
 module StdoutPrefix(Config : sig val prefix : string end) = struct
@@ -37,5 +32,4 @@
     Printf.ksprintf (fun s -> if !print_debug then print s) fmt
   let info  fmt = Printf.ksprintf (fun s -> print s) fmt
   let error fmt = Printf.ksprintf (fun s -> print s) fmt
->>>>>>> ff939cca
 end